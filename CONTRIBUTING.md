<<<<<<< HEAD
## How to contribute (Rust implementation)

 1. We rely on unstable features, so use nightly. We update on as-needed basis, so if you find breakages submit fixes as a separate PR
 1. Our first priority is to complete the client side and submit it to the Thrift main line
 1. If you want to add a feature not yet covered in the issue list, open an issue in [Rust Thrift project](https://github.com/maximg/thrift/) describing the feature and the suggested solution
 1. Try to make a comprehensive solution but at the same time limit the scope. If something is left for later mark it as FIXME or TODO with a comment. For large pieces of work feel free to submit new issues
 1. Generated files in the tutorial section help us to track changes in generator output (very useful in PR reviews), please do not remove them - we will delete them before merging to Thrift main line
 1. For the rest follow the guidelines for the Thrift project, see below

### Resources

 1. [Thrift missing guide](http://diwakergupta.github.io/thrift-missing-guide/)
 

## How to contribute (Thrift project)

=======
## How to contribute
 1. Help to review and verify existing patches
>>>>>>> 8348b6c0
 1. Make sure your issue is not all ready in the [Jira issue tracker](http://issues.apache.org/jira/browse/THRIFT)
 1. If not, create a ticket describing the change you're proposing in the [Jira issue tracker](http://issues.apache.org/jira/browse/THRIFT)
 1. Contribute your patch using one of the two methods below

### Contributing via a patch

1. Check out the latest version of the source code

  * git clone https://git-wip-us.apache.org/repos/asf/thrift.git thrift

1. Modify the source to include the improvement/bugfix

  * Remember to provide *tests* for all submited changes
  * When bugfixing: add test that will isolate bug *before* applying change that fixes it
  * Verify that you follow [Thrift Coding Standards](/coding_standards) (you can run 'make style', which ensures proper format for some languages)

1. Create a patch from project root directory (e.g. you@dev:~/thrift $ ):

  * git diff > ../thrift-XXX-my-new-feature.patch

1. Attach the newly generated patch to the issue
1. Wait for other contributors or committers to review your new addition
1. Wait for a committer to commit your patch

### Contributing via GitHub pull requests

<<<<<<< HEAD
1. Create a fork for http://github.com/maximg/thrift
1. Create a branch with the jira ticket number you are working on
=======
1. Create a fork for http://github.com/apache/thrift
1. Create a branch for your changes(best practice is issue as branch name, e.g. THRIFT-9999)
>>>>>>> 8348b6c0
1. Modify the source to include the improvement/bugfix

  * Remember to provide *tests* for all submited changes
  * When bugfixing: add test that will isolate bug *before* applying change that fixes it
  * Verify that you follow [Thrift Coding Standards](/coding_standards) (you can run 'make style', which ensures proper format for some languages)
  * Verify that your change works on other platforms by adding a GitHub service hook to [Travis CI](http://docs.travis-ci.com/user/getting-started/#Step-one%3A-Sign-in) and [AppVeyor](http://www.appveyor.com/docs)

1. Commit and push changes to your branch (please use issue name and description as commit title, e.g. THRIFT-9999 make it perfect)
1. Issue a pull request with the jira ticket number you are working on in it's name
1. Wait for other contributors or committers to review your new addition
1. Wait for a committer to commit your patch

### More info

 Plenty of information on why and how to contribute is available on the Apache Software Foundation (ASF) web site. In particular, we recommend the following:

 * [Contributors Tech Guide](http://www.apache.org/dev/contributors)
 * [Get involved!](http://www.apache.org/foundation/getinvolved.html)
 * [Legal aspects on Submission of Contributions (Patches)](http://www.apache.org/licenses/LICENSE-2.0.html#contributions)<|MERGE_RESOLUTION|>--- conflicted
+++ resolved
@@ -1,4 +1,3 @@
-<<<<<<< HEAD
 ## How to contribute (Rust implementation)
 
  1. We rely on unstable features, so use nightly. We update on as-needed basis, so if you find breakages submit fixes as a separate PR
@@ -15,10 +14,7 @@
 
 ## How to contribute (Thrift project)
 
-=======
-## How to contribute
  1. Help to review and verify existing patches
->>>>>>> 8348b6c0
  1. Make sure your issue is not all ready in the [Jira issue tracker](http://issues.apache.org/jira/browse/THRIFT)
  1. If not, create a ticket describing the change you're proposing in the [Jira issue tracker](http://issues.apache.org/jira/browse/THRIFT)
  1. Contribute your patch using one of the two methods below
@@ -45,13 +41,8 @@
 
 ### Contributing via GitHub pull requests
 
-<<<<<<< HEAD
 1. Create a fork for http://github.com/maximg/thrift
 1. Create a branch with the jira ticket number you are working on
-=======
-1. Create a fork for http://github.com/apache/thrift
-1. Create a branch for your changes(best practice is issue as branch name, e.g. THRIFT-9999)
->>>>>>> 8348b6c0
 1. Modify the source to include the improvement/bugfix
 
   * Remember to provide *tests* for all submited changes
