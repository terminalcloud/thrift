--- conflicted
+++ resolved
@@ -31,12 +31,7 @@
 mod tutorial;
 mod shared;
 
-<<<<<<< HEAD
 fn run_client(client: &mut tutorial::CalculatorClient) {
-=======
-#[allow(non_snake_case)]
-fn runClient(client: &mut tutorial::CalculatorClient) {
->>>>>>> 08e34f78
     // Ping
     client.ping().ok().unwrap();
     println!("ping()");
