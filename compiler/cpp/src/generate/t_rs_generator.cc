/*
 * Licensed to the Apache Software Foundation (ASF) under one
 * or more contributor license agreements. See the NOTICE file
 * distributed with this work for additional information
 * regarding copyright ownership. The ASF licenses this file
 * to you under the Apache License, Version 2.0 (the
 * "License"); you may not use this file except in compliance
 * with the License. You may obtain a copy of the License at
 *
 *   http://www.apache.org/licenses/LICENSE-2.0
 *
 * Unless required by applicable law or agreed to in writing,
 * software distributed under the License is distributed on an
 * "AS IS" BASIS, WITHOUT WARRANTIES OR CONDITIONS OF ANY
 * KIND, either express or implied. See the License for the
 * specific language governing permissions and limitations
 * under the License.
 */

#include <map>
#include <fstream>
#include <string>
#include <vector>

#include "t_oop_generator.h"
#include "platform.h"
#include "version.h"
#include "logging.h"

using std::map;
using std::ofstream;
using std::string;
using std::vector;

/**
 * Rust code generator.
 */
class t_rs_generator : public t_oop_generator {
 public:
  t_rs_generator(t_program* program,
                 const map<string, string>& parsed_options,
                 const string& option_string)
    : t_oop_generator(program)
  {
    (void) parsed_options;
    (void) option_string;
    // FIXME: change back to gen-rs when we finalize mod structure for generated code
    out_dir_base_ = "src";
  }

  void init_generator();
  void close_generator();

  /**
   * Program-level generation functions
   */
  void generate_program();
  void generate_typedef(t_typedef*  ttypedef);
  void generate_enum(t_enum*     tenum);
  void generate_struct(t_struct*   tstruct);
  void generate_service(t_service*  tservice);

 private:
  string rs_autogen_comment();
  string rs_imports();

  string render_rs_type(t_type* type, bool split_generics = false);
  string render_protocol_type(t_type* type);
  string render_suffix(t_type* type);
  string render_type_init(t_type* type);

  void generate_service_uses(t_service* tservice);

  void generate_service_helpers(t_service* tservice);
  void generate_service_client_trait(t_service* tservice);
  void generate_service_trait_function(t_function* tfunction);
  void generate_service_client_impl(t_service* tservice);

  void generate_service_function(t_service* tservice, t_function* tfunction);
  void generate_function_helpers(t_service* tservice, t_function* tfunction);
  void generate_function_args(t_function* tfunction);
  void generate_args_init(t_function* tfunction);

  void generate_struct_declaration(t_struct* tstruct);
  void generate_struct_ctor(t_struct* tstruct);
  void generate_struct_writer(t_struct* tstruct);
  void generate_struct_reader(t_struct* tstruct);

  void generate_field_declaration(t_field* tfield);
  void generate_field_read(t_field* field);
  void generate_read_map(t_type* type, const string& name);
  void generate_read_list(t_type* type, const string& name);
  void generate_read_set(t_type* type, const string& name);

  void generate_field_write(t_field* field);
  void generate_write_map(t_type* type, const string& name);
  void generate_write_list(t_type* type, const string& name);
  void generate_write_set(t_type* type, const string& name);

  /**
   *Transforms a string with words separated by underscores to a pascal case equivalent
   * e.g. a_multi_word -> AMultiWord
   *      some_name    ->  SomeName
   *      name         ->  Name
   */
  std::string pascalcase(const std::string& in) { 
    return capitalize(camelcase(in)); 
  }

  bool is_string(t_type* type) {
    return type->is_base_type() && (((t_base_type*)type)->get_base() == t_base_type::TYPE_STRING);
  }

 private:
  ofstream f_mod_;
};

/*
 * This is necessary because we want to generate use clauses for all services,
 */
void t_rs_generator::generate_program() {
  // Initialize the generator
  init_generator();

  // Generate service uses
  vector<t_service*> services = program_->get_services();
  vector<t_service*>::iterator sv_iter;
  for (sv_iter = services.begin(); sv_iter != services.end(); ++sv_iter) {
    service_name_ = get_service_name(*sv_iter);
    generate_service_uses(*sv_iter);
  }

  // Generate enums
  vector<t_enum*> enums = program_->get_enums();
  vector<t_enum*>::iterator en_iter;
  for (en_iter = enums.begin(); en_iter != enums.end(); ++en_iter) {
    generate_enum(*en_iter);
  }

  // Generate typedefs
  vector<t_typedef*> typedefs = program_->get_typedefs();
  vector<t_typedef*>::iterator td_iter;
  for (td_iter = typedefs.begin(); td_iter != typedefs.end(); ++td_iter) {
    generate_typedef(*td_iter);
  }

  // Generate structs, exceptions, and unions in declared order
  vector<t_struct*> objects = program_->get_objects();

  vector<t_struct*>::iterator o_iter;
  for (o_iter = objects.begin(); o_iter != objects.end(); ++o_iter) {
    generate_forward_declaration(*o_iter);
  }
  for (o_iter = objects.begin(); o_iter != objects.end(); ++o_iter) {
    if ((*o_iter)->is_xception()) {
      generate_xception(*o_iter);
    } else {
      generate_struct(*o_iter);
    }
  }

  // Generate constants
  vector<t_const*> consts = program_->get_consts();
  generate_consts(consts);

  // Generate services
  services = program_->get_services();
  for (sv_iter = services.begin(); sv_iter != services.end(); ++sv_iter) {
    service_name_ = get_service_name(*sv_iter);
    generate_service(*sv_iter);
  }

  // Close the generator
  close_generator();
}

void t_rs_generator::init_generator() {
  // Make output directory
  // FIXME: enable when finalizing the code structure
  //MKDIR(get_out_dir().c_str());
  string pname = underscore(program_name_);
  string moddirname = get_out_dir() + pname + "/";
  MKDIR(moddirname.c_str());

  // Make output file
  string f_mod_name = moddirname + "mod.rs";
  f_mod_.open(f_mod_name.c_str());

  // Print header
  f_mod_ << rs_autogen_comment() << "\n";
  f_mod_ << rs_imports() << "\n";
}

void t_rs_generator::close_generator() {
  f_mod_.close();
}

string t_rs_generator::rs_autogen_comment() {
  return string(
    "///////////////////////////////////////////////////////////////\n") +
    "// Autogenerated by Thrift Compiler (" + THRIFT_VERSION + ")\n" +
    "//\n" +
    "// DO NOT EDIT UNLESS YOU ARE SURE YOU KNOW WHAT YOU ARE DOING\n" +
    "///////////////////////////////////////////////////////////////\n";
}

string t_rs_generator::rs_imports() {
  return string(
    "#[allow(unused_imports)]\n"
    "use std::collections::{HashMap, HashSet};\n"
    "use thrift::protocol::{MessageType, Type};\n"
    "use thrift::transport::Transport;\n"
    "use thrift::protocol::Protocol;\n"
    "use thrift::protocol::{Readable, Writeable};\n"
    "use thrift::TResult;\n"
    "#[allow(unused_imports)]\n"
    "use thrift::ThriftErr;\n"
    "#[allow(unused_imports)]\n"
    "use thrift::ThriftErr::*;\n"
<<<<<<< HEAD
    "#[allow(unused_imports)]\n"
    "use std::num::FromPrimitive;\n"
=======
>>>>>>> 08e34f78
    "use thrift::protocol::ProtocolHelpers;\n"
  );
}

void t_rs_generator::generate_typedef(t_typedef* ttypedef) {
  string tname = pascalcase(ttypedef->get_symbolic());
  string tdef = render_rs_type(ttypedef->get_type());
  indent(f_mod_) << "pub type " << tname << " = " << tdef << ";\n";
  f_mod_ << "\n";
}

void t_rs_generator::generate_enum(t_enum* tenum) {
  string ename = pascalcase(tenum->get_name());
  indent(f_mod_) << "#[allow(dead_code)]\n";
  indent(f_mod_) << "#[derive(Copy,Show,FromPrimitive)]\n";
  indent(f_mod_) << "pub enum " << ename << " {\n";
  indent_up();

  vector<t_enum_value*> constants = tenum->get_constants();
  vector<t_enum_value*>::iterator i, end = constants.end();
  for (i = constants.begin(); i != end; ++i) {
    string name = capitalize((*i)->get_name());
    int value = (*i)->get_value();
    indent(f_mod_) << name << " = " << value << ",\n";
  }

  indent_down();
  indent(f_mod_) << "}\n\n";

  // generate ctor
  indent(f_mod_) << "impl " << ename << " {\n";
  indent_up();
    indent(f_mod_) << "#[allow(dead_code)]\n";
    indent(f_mod_) << "pub fn new() -> " << ename << " {\n";
    indent_up();

      if (tenum->get_constants().empty()) {
        indent(f_mod_) << ename << "\n";
      }
      else {
        indent(f_mod_) << ename << "::" 
                       << capitalize((*tenum->get_constants().begin())->get_name()) << "\n";
      }
    indent_down();
    indent(f_mod_) << "}\n";
  indent_down();
  indent(f_mod_) << "}\n\n";
}

void t_rs_generator::generate_struct(t_struct* tstruct) {
  generate_struct_declaration(tstruct);
  generate_struct_ctor(tstruct);
  generate_struct_writer(tstruct);
  generate_struct_reader(tstruct);
}

void t_rs_generator::generate_field_declaration(t_field* tfield) {
  t_type* t = get_true_type(tfield->get_type());

  f_mod_ << underscore(tfield->get_name()) << ": ";
  // FIXME: handle T_OPT_IN_REQ_OUT
  if (tfield->get_req() == t_field::T_OPTIONAL) {
    f_mod_ << "Option<" << render_rs_type(t) << ">,\n";
  }
  else {
    f_mod_ << render_rs_type(t) << ",\n";
  }  
}

void t_rs_generator::generate_struct_declaration(t_struct* tstruct) {
  string struct_name = pascalcase(tstruct->get_name());
  indent(f_mod_) << "#[allow(dead_code)]\n";
  indent(f_mod_) << "#[derive(Show)]\n";
  if (tstruct->get_members().empty()) {
    indent(f_mod_) << "pub struct " << struct_name << ";\n\n";
  }
  else {
    indent(f_mod_) << "pub struct " << struct_name << " {\n";
    indent_up();

    vector<t_field*>::const_iterator m_iter;
    const vector<t_field*>& members = tstruct->get_members();
    for (m_iter = members.begin(); m_iter != members.end(); ++m_iter) {
      indent(f_mod_) << "pub ";
      generate_field_declaration(*m_iter);
    }

    indent_down();
    indent(f_mod_) << "}\n\n";
  }
}

void t_rs_generator::generate_struct_ctor(t_struct* tstruct) {
  string struct_name = pascalcase(tstruct->get_name());

  indent(f_mod_) << "impl " << struct_name << " {\n";
  indent_up();

    indent(f_mod_) << "#[allow(dead_code)]\n";
    indent(f_mod_) << "pub fn new() -> " << struct_name << " {\n";
    indent_up();

      if (tstruct->get_members().empty()) {
        indent(f_mod_) << struct_name << "\n";
      }
      else {
        indent(f_mod_) << struct_name << " {\n";
        indent_up();
          vector<t_field*>::const_iterator m_iter;
          const vector<t_field*>& members = tstruct->get_members();
          for (m_iter = members.begin(); m_iter != members.end(); ++m_iter) {
            string init;
            if ((*m_iter)->get_req() == t_field::T_OPTIONAL) {
              init = "None";
            }
            else {
              init = render_type_init((*m_iter)->get_type());
            }
            indent(f_mod_) << (*m_iter)->get_name() << ": " << init << ",\n";
          }
        indent_down();
        indent(f_mod_) << "}\n";
      }
    indent_down();
    indent(f_mod_) << "}\n";
  indent_down();
  indent(f_mod_) << "}\n\n";
}

void t_rs_generator::generate_service_uses(t_service* tservice) {
  t_service* service = tservice->get_extends();
  while (service) {
    indent(f_mod_) << "use " << service->get_program()->get_name() << "::*;\n";
    service = service->get_extends();
  }
  indent(f_mod_) << "\n";
}

void t_rs_generator::generate_service(t_service* tservice) {
  generate_service_helpers(tservice);
  generate_service_client_trait(tservice);
  generate_service_client_impl(tservice);
}

void t_rs_generator::generate_service_helpers(t_service* tservice) {
  // TODO
  vector<t_function*> functions = tservice->get_functions();
  vector<t_function*>::iterator f_iter;

  for (f_iter = functions.begin(); f_iter != functions.end(); ++f_iter) {
    generate_function_helpers(tservice, *f_iter);
  }
}

void t_rs_generator::generate_function_args(t_function* tfunction) {
  const vector<t_field*>& fields = tfunction->get_arglist()->get_members();
  vector<t_field*>::const_iterator f_iter;
  for (f_iter = fields.begin(); f_iter != fields.end(); ++f_iter) {
    indent(f_mod_);
    generate_field_declaration(*f_iter);
  }
}

void t_rs_generator::generate_args_init(t_function* tfunction) {
  if (!tfunction->get_arglist()->get_members().empty()) {
    f_mod_ << " {\n";
    const vector<t_field*>& fields = tfunction->get_arglist()->get_members();
    vector<t_field*>::const_iterator f_iter;
    for (f_iter = fields.begin(); f_iter != fields.end(); ++f_iter) {
      indent(f_mod_) << (*f_iter)->get_name() << ": " << (*f_iter)->get_name() << ",\n";
    }
    indent(f_mod_) << "}";
  }
}

void t_rs_generator::generate_service_trait_function(t_function* tfunction) {

  indent(f_mod_) << "#[allow(non_snake_case)]\n";
  indent(f_mod_) << "fn " << tfunction->get_name() << "(\n";
  indent_up();
    indent(f_mod_) << "&mut self,\n";
    generate_function_args(tfunction);
    indent(f_mod_) << ") -> TResult<" << render_rs_type(tfunction->get_returntype()) << ">;\n";
  indent_down();
}

void t_rs_generator::generate_service_function(t_service* tservice, t_function* tfunction) {
  std::string helper_prefix = pascalcase(tservice->get_name() + "_" + tfunction->get_name());

  indent(f_mod_) << "#[allow(non_snake_case)]\n";
  indent(f_mod_) << "fn " << tfunction->get_name() << "(\n";
  indent_up();
    indent(f_mod_) << "&mut self,\n";
    generate_function_args(tfunction);
    indent(f_mod_) << ") -> TResult<" << render_rs_type(tfunction->get_returntype()) << "> {\n";
    indent_up();
      indent(f_mod_) << "let args = " << helper_prefix << "Args";
      generate_args_init(tfunction);
      f_mod_ << ";\n";
      indent(f_mod_) << "try!(ProtocolHelpers::send(&self.protocol, &mut self.transport, \"" 
                     << tfunction->get_name()<< "\", MessageType::MtCall, &args));\n";

      if (!tfunction->is_oneway()) {
        indent(f_mod_) << "let mut result = " << helper_prefix << "Result::new();\n";
        indent(f_mod_) << "try!(ProtocolHelpers::receive(&self.protocol, &mut self.transport, \""
                       << tfunction->get_name()<< "\", &mut result));\n";
      }
      if (tfunction->get_returntype()->is_void()) {
        indent(f_mod_) << "Ok(())\n";
      }
      else {
        indent(f_mod_) << "Ok(result.success)\n";        
      }

    indent_down();
  indent_down();
  indent(f_mod_) << "}\n\n";
}

void t_rs_generator::generate_service_client_trait(t_service* tservice) {
  indent(f_mod_) << "pub trait " << tservice->get_name() << "Client {\n";
  indent_up();

  t_service* service = tservice;
  while(service) {
    vector<t_function*> functions = service->get_functions();
    vector<t_function*>::const_iterator f_iter;
    for (f_iter = functions.begin(); f_iter != functions.end(); ++f_iter) {
      generate_service_trait_function(*f_iter);
    }
    service = service->get_extends();
  }

  indent_down();
  indent(f_mod_) << "}\n\n";
}

void t_rs_generator::generate_service_client_impl(t_service* tservice) {
  string trait_name = tservice->get_name() + "Client";
  string impl_name = tservice->get_name() + "ClientImpl";

  indent(f_mod_) << "#[allow(dead_code)]\n";
  indent(f_mod_) << "pub struct " << impl_name << "<P: Protocol, T: Transport> {\n";
  indent_up();
    indent(f_mod_) << "pub protocol: P,\n";
    indent(f_mod_) << "pub transport: T,\n";
  indent_down();
  indent(f_mod_) << "}\n\n";

  // generate ctor
  indent(f_mod_) << "impl <P: Protocol, T: Transport> " 
                 << impl_name << "<P, T> {\n";
  indent_up();
    indent(f_mod_) << "#[allow(dead_code)]\n";
    indent(f_mod_) << "pub fn new(protocol: P, transport: T) -> " << impl_name << "<P, T> {\n";
      indent_up();
        indent(f_mod_) << impl_name << " {\n";
        indent_up();
            indent(f_mod_) << "protocol: protocol,\n";
            indent(f_mod_) << "transport: transport,\n";
      indent_down();
      indent(f_mod_) << "}\n";
    indent_down();
    indent(f_mod_) << "}\n";
  indent_down();
  indent(f_mod_) << "}\n\n";

  indent(f_mod_) << "impl <P: Protocol, T: Transport> " 
                 << trait_name << " for " << impl_name << "<P, T> {\n\n";
  indent_up();

  t_service* service = tservice;
  while (service) {
    vector<t_function*> functions = service->get_functions();
    vector<t_function*>::const_iterator f_iter;
    for (f_iter = functions.begin(); f_iter != functions.end(); ++f_iter) {
      generate_service_function(service, *f_iter);
    }
    service = service->get_extends();
  }

  indent_down();
  indent(f_mod_) << "}\n\n";
}

/**
 * Generates a struct and helpers for a function.
 *
 * @param tfunction The function
 */
void t_rs_generator::generate_function_helpers(t_service* tservice, t_function* tfunction) {

  t_struct* ts = tfunction->get_arglist();
  string name_orig = ts->get_name();

  ts->set_name(tservice->get_name() + "_" + tfunction->get_name() + "_args");
  generate_struct_declaration(ts);
  generate_struct_writer(ts);

  // FIXME: when implementing the server
  //ts->set_name(tservice->get_name() + "_" + tfunction->get_name() + "_pargs");
  //generate_struct(ts);

  ts->set_name(name_orig);

  if (tfunction->is_oneway()) {
    return;
  }

  t_struct result(program_, tservice->get_name() + "_" + tfunction->get_name() + "_result");
  t_field success(tfunction->get_returntype(), "success", 0);
  if (!tfunction->get_returntype()->is_void()) {
    result.append(&success);
  }

  t_struct* xs = tfunction->get_xceptions();
  const vector<t_field*>& fields = xs->get_members();
  vector<t_field*>::const_iterator f_iter;
  for (f_iter = fields.begin(); f_iter != fields.end(); ++f_iter) {
    // FIXME: shall we restore the optional flag?
    (*f_iter)->set_req(t_field::T_OPTIONAL);
    result.append(*f_iter);
  }

  generate_struct_declaration(&result);
  generate_struct_ctor(&result);
  generate_struct_reader(&result);

  // FIXME: when implementing the server
  //result.set_name(tservice->get_name() + "_" + tfunction->get_name() + "_pesult");
  //generate_struct(&result);
}

void t_rs_generator::generate_struct_writer(t_struct* tstruct) {
  string struct_name = pascalcase(tstruct->get_name());
  indent(f_mod_) << "impl Writeable for " << struct_name << " {\n\n";
  indent_up();

    indent(f_mod_) << "#[allow(unused_variables)]\n";
    indent(f_mod_) << "#[allow(dead_code)]\n";
    indent(f_mod_) << "fn write(&self, oprot: &Protocol, transport: &mut Transport) -> TResult<()> {\n";
    indent_up();
      indent(f_mod_) << "try!(oprot.write_struct_begin(transport, \"" << tstruct->get_name() << "\"));\n\n";

      vector<t_field*>::const_iterator m_iter;
      const vector<t_field*>& members = tstruct->get_members();
      for (m_iter = members.begin(); m_iter != members.end(); ++m_iter) {
        generate_field_write(*m_iter);
      }

      indent(f_mod_) << "try!(oprot.write_field_stop(transport));\n";
      indent(f_mod_) << "try!(oprot.write_struct_end(transport));\n";
      indent(f_mod_) << "Ok(())\n";

    indent_down();
    indent(f_mod_) << "}\n\n";

  indent_down();
  indent(f_mod_) << "}\n\n";
}

void t_rs_generator::generate_field_write(t_field* field) {
  string qualified_name = "self." + field->get_name();
  t_type* type = get_true_type(field->get_type());
  bool is_optional = field->get_req() == t_field::T_OPTIONAL;

  // FIXME: handle T_OPT_IN_REQ_OUT
  if (is_optional) {
    indent(f_mod_) << "match " << qualified_name << " {\n";
    indent_up();
    string need_ref = is_string(type) ? "ref " : "";
    indent(f_mod_) << "Some(" << need_ref << " x) => {\n";
    indent_up();
    qualified_name = "x";
  }

  indent(f_mod_) << "try!(oprot.write_field_begin(transport, \"" << field->get_name()
                 << "\", Type::" << render_protocol_type(type)
                 << ", " << field->get_key() << "));\n";
  if (type->is_base_type() || type->is_enum()) {
    // FIXME: extract method?
    string decorated_name = 
      type->is_enum() ? qualified_name + " as i32" : 
      ((is_string(type) && !is_optional) ? "&" + qualified_name : qualified_name);
<<<<<<< HEAD
    indent(f_mod_) << "oprot.write_" << render_suffix(type) 
                   << "(transport, " << decorated_name << ");\n";
  } else if(type->is_struct() || type->is_xception()) {
    indent(f_mod_) << "try!(" << qualified_name << ".write(oprot, transport));\n";

  } else if(type->is_map()) {
    generate_write_map(type, qualified_name);

  } else if(type->is_list()) {
    generate_write_list(type, qualified_name);

  } else if(type->is_set()) {
    generate_write_set(type, qualified_name);

  } else {
    throw "INVALID TYPE IN generate_field_write: " + type->get_name();
=======
    indent(f_mod_) << "try!(oprot.write_" << render_suffix(type) 
                   << "(transport, " << decorated_name << "));\n";
  }
  else {
    indent(f_mod_) << "try!(" << qualified_name << ".write(oprot, transport));\n";
>>>>>>> 08e34f78
  }
  indent(f_mod_) << "try!(oprot.write_field_end(transport));\n";

  if (is_optional) {
    indent_down();
    indent(f_mod_) << "}\n";
    indent(f_mod_) << "_ => {}\n";
    indent_down();
    indent(f_mod_) << "}\n";
  }
  indent(f_mod_) << "\n";
}

void t_rs_generator::generate_write_map(t_type* type, const string& name) {
  // FIXME: write entries key, value
}

void t_rs_generator::generate_write_list(t_type* type, const string& name) {
  // FIXME: write entries
}

void t_rs_generator::generate_write_set(t_type* type, const string& name) {
  // FIXME: write entries
}

void t_rs_generator::generate_struct_reader(t_struct* tstruct) {
  string struct_name = pascalcase(tstruct->get_name());

  indent(f_mod_) << "impl Readable for " << struct_name << " {\n\n";
  indent_up();

    indent(f_mod_) << "#[allow(unused_mut)]\n";
    indent(f_mod_) << "fn read(& mut self, iprot: &Protocol, transport: & mut Transport) -> TResult<()> {\n";
    indent_up();
      if (tstruct->get_members().empty()) {
        indent(f_mod_) << "let have_result = true;\n";
      } else {
        indent(f_mod_) << "let mut have_result = false;\n";
      }
      indent(f_mod_) << "try!(iprot.read_struct_begin(transport));\n";
      indent(f_mod_) << "loop {\n";
      indent_up();
        indent(f_mod_) << "match try!(iprot.read_field_begin(transport)) {\n";
        indent_up();        

          indent(f_mod_) << "(_, Type::TStop, _) => {\n";
          indent_up();
            indent(f_mod_) << "try!(iprot.read_field_end(transport));\n";
            indent(f_mod_) << "break;\n";
          indent_down();
          indent(f_mod_) << "}\n";

          vector<t_field*>::const_iterator m_iter;
          const vector<t_field*>& members = tstruct->get_members();
          for (m_iter = members.begin(); m_iter != members.end(); ++m_iter) {
            generate_field_read(*m_iter);
          }            

          indent(f_mod_) << "(_, ftype, _) => {\n";
          indent_up();
            indent(f_mod_) << "try!(iprot.skip(transport, ftype));\n";
          indent_down();
          indent(f_mod_) << "}\n";

        indent_down();
        indent(f_mod_) << "}\n";
        indent(f_mod_) << "try!(iprot.read_field_end(transport));\n";
      indent_down();
      indent(f_mod_) << "}\n";
      indent(f_mod_) << "try!(iprot.read_struct_end(transport));\n";
      indent(f_mod_) << "if have_result { Ok(()) } else { Err(ProtocolError) }\n";
    indent_down();
    indent(f_mod_) << "}\n";
  indent_down();
  indent(f_mod_) << "}\n\n";
}

void t_rs_generator::generate_field_read(t_field* field) {
  string qualified_name = "self." + field->get_name();
  t_type* type = get_true_type(field->get_type());
  bool is_optional = field->get_req() == t_field::T_OPTIONAL;

  if (is_optional) {
    indent(f_mod_) << "/*\n";
  }

  string prefix = is_optional ? "Some(" : "";
  string suffix = is_optional ? ")" : "";

  indent(f_mod_) << "(_, Type::" << render_protocol_type(type) 
                 << ", " << field->get_key() << ") => {\n";
  indent_up();

  if (type->is_base_type()) {
    indent(f_mod_) << qualified_name << " = " << prefix 
                   << "try!(iprot.read_" << render_suffix(type) << "(transport))"
                   << suffix << ";\n";
  }
  else if (type->is_enum()) {
    indent(f_mod_) << qualified_name << " = try!(ProtocolHelpers::read_enum(iprot, transport));\n";
  
  } else if(type->is_struct() || type->is_xception()) {
    indent(f_mod_) << "try!(" << qualified_name << ".read(iprot, transport));\n";

  } else if(type->is_map()) {
    generate_read_map(type, qualified_name);

  } else if(type->is_list()) {
    generate_read_list(type, qualified_name);

  } else if(type->is_set()) {
    generate_read_set(type, qualified_name);

  } else {
    throw "INVALID TYPE IN generate_field_write: " + type->get_name();
  }
  indent(f_mod_) << "have_result = true;\n";
  indent_down();
  indent(f_mod_) << "}\n";

  if (is_optional) {
    // FIXME
    indent(f_mod_) << "*/\n";
  }
}

void t_rs_generator::generate_read_map(t_type* type, const string& name) {
  // FIXME: write entries key, value
}

void t_rs_generator::generate_read_list(t_type* type, const string& name) {
  // FIXME: write entries
}

void t_rs_generator::generate_read_set(t_type* type, const string& name) {
  // FIXME: write entries
}

string t_rs_generator::render_rs_type(t_type* type, bool split_generics) {
  type = get_true_type(type);

  if (type->is_base_type()) {
    t_base_type::t_base tbase = ((t_base_type*)type)->get_base();
    switch (tbase) {
    case t_base_type::TYPE_VOID:
      return "()";
    case t_base_type::TYPE_STRING:
      return (((t_base_type*)type)->is_binary() ? "Vec<u8>" : "String");
    case t_base_type::TYPE_BOOL:
      return "bool";
    case t_base_type::TYPE_BYTE:
      return "i8";
    case t_base_type::TYPE_I16:
      return "i16";
    case t_base_type::TYPE_I32:
      return "i32";
    case t_base_type::TYPE_I64:
      return "i64";
    case t_base_type::TYPE_DOUBLE:
      return "f64";
    }

  } else if (type->is_enum()) {
    return capitalize(((t_enum*)type)->get_name());

  } else if (type->is_struct() || type->is_xception()) {
    return capitalize(((t_struct*)type)->get_name());

  } else if (type->is_map()) {
    t_type* ktype = ((t_map*)type)->get_key_type();
    t_type* vtype = ((t_map*)type)->get_val_type();
    string colcol = split_generics ? "::" : "";
    return "HashMap" + colcol + "<" + render_rs_type(ktype) + ", " + render_rs_type(vtype) + ">";

  } else if (type->is_set()) {
    t_type* etype = ((t_set*)type)->get_elem_type();
    string colcol = split_generics ? "::" : "";
    return "HashSet" + colcol + "<" + render_rs_type(etype) + ">";

  } else if (type->is_list()) {
    t_type* etype = ((t_list*)type)->get_elem_type();
    string colcol = split_generics ? "::" : "";
    return "Vec" + colcol + "<" + render_rs_type(etype) + ">";

  } else {
    throw "INVALID TYPE IN type_to_enum: " + type->get_name();
  }
  return ""; // silence the compiler warning
}

string t_rs_generator::render_protocol_type(t_type* type) {
  type = get_true_type(type);

  if (type->is_base_type()) {
    t_base_type::t_base tbase = ((t_base_type*)type)->get_base();
    switch (tbase) {
    case t_base_type::TYPE_VOID:
      return "TVoid";
    case t_base_type::TYPE_STRING:
      return "TString";
    case t_base_type::TYPE_BOOL:
      return "TBool";
    case t_base_type::TYPE_BYTE:
      return "TByte";
    case t_base_type::TYPE_I16:
      return "TI16";
    case t_base_type::TYPE_I32:
      return "TI32";
    case t_base_type::TYPE_I64:
      return "TI64";
    case t_base_type::TYPE_DOUBLE:
      return "TDouble";
    }

  } else if (type->is_enum()) {
    return "TI32";

  } else if (type->is_struct() || type->is_xception()) {
    return "TStruct";

  } else if (type->is_map()) {
    return "TMap";

  } else if (type->is_set()) {
    return "TSet";

  } else if (type->is_list()) {
    return "TList";

  } else {
    throw "INVALID TYPE IN render_protocol_type: " + type->get_name();
  }
  return ""; // silence the compiler warning
}


string t_rs_generator::render_suffix(t_type* type) {
  type = get_true_type(type);

  if (type->is_base_type()) {
    t_base_type::t_base tbase = ((t_base_type*)type)->get_base();
    switch (tbase) {
    case t_base_type::TYPE_VOID:
      throw "void fields are not read or written";
    case t_base_type::TYPE_STRING:
      return (((t_base_type*)type)->is_binary() ? "binary" : "string");
    case t_base_type::TYPE_BOOL:
      return "bool";
    case t_base_type::TYPE_BYTE:
      return "i8";
    case t_base_type::TYPE_I16:
      return "i16";
    case t_base_type::TYPE_I32:
      return "i32";
    case t_base_type::TYPE_I64:
      return "i64";
    case t_base_type::TYPE_DOUBLE:
      return "double";
    }

  } else if (type->is_enum()) {
    return "i32";

  } else {
    throw "INVALID TYPE IN render_suffix: " + type->get_name();
  }
  return ""; // silence the compiler warning
}


string t_rs_generator::render_type_init(t_type* type) {
  type = get_true_type(type);
    if (type->is_base_type()) {
      t_base_type::t_base tbase = ((t_base_type*)type)->get_base();
      switch (tbase) {
      case t_base_type::TYPE_VOID:
        return "()";
      case t_base_type::TYPE_STRING:
        return (((t_base_type*)type)->is_binary() ? "Vec<u8>::new()" : "String::new()");
      case t_base_type::TYPE_BOOL:
        return "false";
      case t_base_type::TYPE_BYTE:
        return "0";
      case t_base_type::TYPE_I16:
        return "0";
      case t_base_type::TYPE_I32:
        return "0";
      case t_base_type::TYPE_I64:
        return "0";
      case t_base_type::TYPE_DOUBLE:
        return "0";
      }

  } else if (type->is_struct() || type->is_xception()) {
    return capitalize(((t_struct*)type)->get_name()) + "::new()";

  } else if (type->is_enum()) {
    return capitalize(type->get_name()) + "::new()";

  } else if (type->is_map() || type->is_set() || type->is_list()) {
    return render_rs_type(type, true) + "::new()";

  } else {
    throw "INVALID TYPE IN render_type_init: " + type->get_name();
  }
  return ""; // silence the compiler warning    
}
THRIFT_REGISTER_GENERATOR(rs, "Rust", "")<|MERGE_RESOLUTION|>--- conflicted
+++ resolved
@@ -217,11 +217,8 @@
     "use thrift::ThriftErr;\n"
     "#[allow(unused_imports)]\n"
     "use thrift::ThriftErr::*;\n"
-<<<<<<< HEAD
     "#[allow(unused_imports)]\n"
     "use std::num::FromPrimitive;\n"
-=======
->>>>>>> 08e34f78
     "use thrift::protocol::ProtocolHelpers;\n"
   );
 }
@@ -606,9 +603,8 @@
     string decorated_name = 
       type->is_enum() ? qualified_name + " as i32" : 
       ((is_string(type) && !is_optional) ? "&" + qualified_name : qualified_name);
-<<<<<<< HEAD
-    indent(f_mod_) << "oprot.write_" << render_suffix(type) 
-                   << "(transport, " << decorated_name << ");\n";
+    indent(f_mod_) << "try!(oprot.write_" << render_suffix(type) 
+                   << "(transport, " << decorated_name << "));\n";
   } else if(type->is_struct() || type->is_xception()) {
     indent(f_mod_) << "try!(" << qualified_name << ".write(oprot, transport));\n";
 
@@ -623,13 +619,6 @@
 
   } else {
     throw "INVALID TYPE IN generate_field_write: " + type->get_name();
-=======
-    indent(f_mod_) << "try!(oprot.write_" << render_suffix(type) 
-                   << "(transport, " << decorated_name << "));\n";
-  }
-  else {
-    indent(f_mod_) << "try!(" << qualified_name << ".write(oprot, transport));\n";
->>>>>>> 08e34f78
   }
   indent(f_mod_) << "try!(oprot.write_field_end(transport));\n";
 
